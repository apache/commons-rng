--- conflicted
+++ resolved
@@ -49,15 +49,11 @@
 
             // Geometric ("inverse method").
             final double probSuccessGeometric = 0.21;
-<<<<<<< HEAD
             add(LIST, new org.apache.commons.math3.distribution.GeometricDistribution(rng, probSuccessGeometric),
-=======
-            add(LIST, new org.apache.commons.math3.distribution.GeometricDistribution(null, probSuccessGeometric),
->>>>>>> 77cfd264
                 MathArrays.sequence(10, 0, 1),
                 RandomSource.create(RandomSource.ISAAC));
             // Geometric.
-            add(LIST, new org.apache.commons.math3.distribution.GeometricDistribution(null, probSuccessGeometric),
+            add(LIST, new org.apache.commons.math3.distribution.GeometricDistribution(rng, probSuccessGeometric),
                 MathArrays.sequence(10, 0, 1),
                 new GeometricSampler(RandomSource.create(RandomSource.XOR_SHIFT_1024_S), probSuccessGeometric));
 
